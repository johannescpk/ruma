use proc_macro2::{Span, TokenStream};
use quote::{ToTokens, TokenStreamExt};
use syn::spanned::Spanned;
use syn::{Field, Ident, Lit, Meta, NestedMeta};

use api::strip_serde_attrs;

pub struct Response {
    fields: Vec<ResponseField>,
}

impl Response {
    pub fn has_body_fields(&self) -> bool {
        self.fields.iter().any(|field| field.is_body())
    }

    pub fn has_fields(&self) -> bool {
        !self.fields.is_empty()
    }

    pub fn has_header_fields(&self) -> bool {
        self.fields.iter().any(|field| field.is_header())
    }

<<<<<<< HEAD
    pub fn has_body(&self) -> bool {
        self.fields.iter().any(|field| !field.is_header())
    }

=======
>>>>>>> c9277ddc
    pub fn init_fields(&self) -> TokenStream {
        let mut tokens = TokenStream::new();

        for response_field in self.fields.iter() {
            match *response_field {
                ResponseField::Body(ref field) => {
<<<<<<< HEAD
                    let field_name = field.ident.as_ref().expect("expected field to have an identifier");
=======
                    let field_name = field
                        .ident
                        .clone()
                        .expect("expected field to have an identifier");
>>>>>>> c9277ddc
                    let span = field.span();

                    tokens.append_all(quote_spanned! {span=>
                        #field_name: response_body.#field_name,
                    });
                }
                ResponseField::Header(ref field, ref header) => {
<<<<<<< HEAD
                    let field_name = field.ident.as_ref().expect("expected field to have an identifier");
=======
                    let field_name = field
                        .ident
                        .clone()
                        .expect("expected field to have an identifier");
>>>>>>> c9277ddc
                    let header_name = Ident::new(header.as_ref(), Span::call_site());
                    let span = field.span();

                    tokens.append_all(quote_spanned! {span=>
                        #field_name: headers.remove(::http::header::#header_name)
                            .expect("response missing expected header")
                            .to_str()
                            .expect("failed to convert HeaderValue to str")
                            .to_owned(),
                    });
                }
                ResponseField::NewtypeBody(ref field) => {
<<<<<<< HEAD
                    let field_name = field.ident.as_ref().expect("expected field to have an identifier");
=======
                    let field_name = field
                        .ident
                        .clone()
                        .expect("expected field to have an identifier");
>>>>>>> c9277ddc
                    let span = field.span();

                    tokens.append_all(quote_spanned! {span=>
                        #field_name: response_body,
                    });
                }
            }
        }

        tokens
    }

    pub fn apply_header_fields(&self) -> TokenStream {
        let mut tokens = TokenStream::new();

        for response_field in self.fields.iter() {
            if let ResponseField::Header(ref field, ref header) = *response_field {
                let field_name = field.ident.as_ref().expect("expected field to have an identifier");
                let header_name = Ident::new(header.as_ref(), Span::call_site());
                let span = field.span();

                tokens.append_all(quote_spanned! {span=>
                    .header(::http::header::#header_name, response.#field_name)
                });
            }
        }

        tokens
    }

    pub fn to_body(&self) -> TokenStream {
        if let Some(ref field) = self.newtype_body_field() {
            let field_name = field.ident.as_ref().expect("expected field to have an identifier");
            let span = field.span();
            quote_spanned!(span=> response.#field_name)
        } else {
            let fields = self.fields.iter().filter_map(|response_field| {
                if let ResponseField::Body(ref field) = *response_field {
                    let field_name = field.ident.as_ref().expect("expected field to have an identifier");
                    let span = field.span();

                    Some(quote_spanned! {span=>
                        #field_name: response.#field_name
                    })
                } else {
                    None
                }
            });

            quote!(ResponseBody{#(#fields),*})
        }
    }

    pub fn newtype_body_field(&self) -> Option<&Field> {
        for response_field in self.fields.iter() {
            match *response_field {
                ResponseField::NewtypeBody(ref field) => {

                    return Some(field);
                }
                _ => continue,
            }
        }

        None
    }

}

impl From<Vec<Field>> for Response {
    fn from(fields: Vec<Field>) -> Self {
        let mut has_newtype_body = false;

        let fields = fields.into_iter().map(|mut field| {
            let mut field_kind = ResponseFieldKind::Body;
            let mut header = None;

            field.attrs = field.attrs.into_iter().filter(|attr| {
                let meta = attr.interpret_meta()
                    .expect("ruma_api! could not parse response field attributes");

                let meta_list = match meta {
                    Meta::List(meta_list) => meta_list,
                    _ => return true,
                };

<<<<<<< HEAD
                if meta_list.ident != "ruma_api" {
=======
                if &meta_list.ident.to_string() != "ruma_api" {
>>>>>>> c9277ddc
                    return true;
                }

                for nested_meta_item in meta_list.nested {
                    match nested_meta_item {
                        NestedMeta::Meta(meta_item) => {
                            match meta_item {
                                Meta::Word(ident) => {
<<<<<<< HEAD
                                    match ident.to_string().as_ref() {
=======
                                    match &ident.to_string()[..] {
>>>>>>> c9277ddc
                                        "body" => {
                                            has_newtype_body = true;
                                            field_kind = ResponseFieldKind::NewtypeBody;
                                        }
                                        _ => panic!("ruma_api! single-word attribute on responses must be: body"),
                                    }
                                }
                                Meta::NameValue(name_value) => {
<<<<<<< HEAD
                                    match name_value.ident.to_string().as_ref() {
=======
                                    match &name_value.ident.to_string()[..] {
>>>>>>> c9277ddc
                                        "header" => {
                                            match name_value.lit {
                                                Lit::Str(lit_str) => header = Some(lit_str.value()),
                                                _ => panic!("ruma_api! header attribute's value must be a string literal"),
                                            }

                                            field_kind = ResponseFieldKind::Header;
                                        }
                                        _ => panic!("ruma_api! name/value pair attribute on requests must be: header"),
                                    }
                                }
                                _ => panic!("ruma_api! attributes on responses must be a single word or a name/value pair"),
                            }
                        }
                        NestedMeta::Literal(_) => panic!(
                            "ruma_api! attribute meta item on responses must be: header"
                        ),
                    }
                }

                false
            }).collect();

            match field_kind {
                ResponseFieldKind::Body => {
                    if has_newtype_body {
                        panic!("ruma_api! responses cannot have both normal body fields and a newtype body field");
                    } else {
                        ResponseField::Body(field)
                    }
                }
                ResponseFieldKind::Header => ResponseField::Header(field, header.expect("missing header name")),
                ResponseFieldKind::NewtypeBody => ResponseField::NewtypeBody(field),
            }
        }).collect();

        Response {
            fields,
        }
    }
}

impl ToTokens for Response {
    fn to_tokens(&self, tokens: &mut TokenStream) {
        let response_struct_header = quote! {
            /// Data in the response from this API endpoint.
            #[derive(Debug, Clone)]
            pub struct Response
        };

        let response_struct_body = if self.fields.is_empty() {
            quote!(;)
        } else {
            let fields = self.fields.iter().fold(TokenStream::new(), |mut fields_tokens, response_field| {
                let field = response_field.field();
                let span = field.span();

                let stripped_field = strip_serde_attrs(field);

                fields_tokens.append_all(quote_spanned!(span=> #stripped_field,));

                fields_tokens
            });

            quote! {
                {
                    #fields
                }
            }
        };

        let response_body_struct;

        if let Some(newtype_body_field) = self.newtype_body_field() {
            let mut field = newtype_body_field.clone();
            let ty = &field.ty;
            let span = field.span();

            response_body_struct = quote_spanned! {span=>
                /// Data in the response body.
                #[derive(Debug, Deserialize, Serialize)]
                struct ResponseBody(#ty);
            };
        } else if self.has_body_fields() {
            let fields = self.fields.iter().fold(TokenStream::new(), |mut field_tokens, response_field| {
                match *response_field {
                    ResponseField::Body(ref field) => {
                        let span = field.span();

                        field_tokens.append_all(quote_spanned!(span=> #field,));

                        field_tokens
                    }
                    _ => field_tokens,
                }
            });

            response_body_struct = quote! {
                /// Data in the response body.
                #[derive(Debug, Deserialize, Serialize)]
                struct ResponseBody {
                    #fields
                }
            };
        } else {
            response_body_struct = TokenStream::new();
        }

        tokens.append_all(quote! {
            #response_struct_header
            #response_struct_body
            #response_body_struct
        });
    }
}

pub enum ResponseField {
    Body(Field),
    Header(Field, String),
    NewtypeBody(Field),
}

impl ResponseField {
    fn field(&self) -> &Field {
        match *self {
            ResponseField::Body(ref field) => field,
            ResponseField::Header(ref field, _) => field,
            ResponseField::NewtypeBody(ref field) => field,
        }
    }

    fn is_body(&self) -> bool {
        match *self {
            ResponseField::Body(..) => true,
            _ => false,
        }
    }

    fn is_header(&self) -> bool {
        match *self {
            ResponseField::Header(..) => true,
            _ => false,
        }
    }
}

enum ResponseFieldKind {
    Body,
    Header,
    NewtypeBody,
}<|MERGE_RESOLUTION|>--- conflicted
+++ resolved
@@ -22,27 +22,20 @@
         self.fields.iter().any(|field| field.is_header())
     }
 
-<<<<<<< HEAD
     pub fn has_body(&self) -> bool {
         self.fields.iter().any(|field| !field.is_header())
     }
 
-=======
->>>>>>> c9277ddc
     pub fn init_fields(&self) -> TokenStream {
         let mut tokens = TokenStream::new();
 
         for response_field in self.fields.iter() {
             match *response_field {
                 ResponseField::Body(ref field) => {
-<<<<<<< HEAD
-                    let field_name = field.ident.as_ref().expect("expected field to have an identifier");
-=======
                     let field_name = field
                         .ident
                         .clone()
                         .expect("expected field to have an identifier");
->>>>>>> c9277ddc
                     let span = field.span();
 
                     tokens.append_all(quote_spanned! {span=>
@@ -50,14 +43,10 @@
                     });
                 }
                 ResponseField::Header(ref field, ref header) => {
-<<<<<<< HEAD
-                    let field_name = field.ident.as_ref().expect("expected field to have an identifier");
-=======
                     let field_name = field
                         .ident
                         .clone()
                         .expect("expected field to have an identifier");
->>>>>>> c9277ddc
                     let header_name = Ident::new(header.as_ref(), Span::call_site());
                     let span = field.span();
 
@@ -70,14 +59,10 @@
                     });
                 }
                 ResponseField::NewtypeBody(ref field) => {
-<<<<<<< HEAD
-                    let field_name = field.ident.as_ref().expect("expected field to have an identifier");
-=======
                     let field_name = field
                         .ident
                         .clone()
                         .expect("expected field to have an identifier");
->>>>>>> c9277ddc
                     let span = field.span();
 
                     tokens.append_all(quote_spanned! {span=>
@@ -164,11 +149,7 @@
                     _ => return true,
                 };
 
-<<<<<<< HEAD
-                if meta_list.ident != "ruma_api" {
-=======
                 if &meta_list.ident.to_string() != "ruma_api" {
->>>>>>> c9277ddc
                     return true;
                 }
 
@@ -177,11 +158,7 @@
                         NestedMeta::Meta(meta_item) => {
                             match meta_item {
                                 Meta::Word(ident) => {
-<<<<<<< HEAD
-                                    match ident.to_string().as_ref() {
-=======
                                     match &ident.to_string()[..] {
->>>>>>> c9277ddc
                                         "body" => {
                                             has_newtype_body = true;
                                             field_kind = ResponseFieldKind::NewtypeBody;
@@ -190,11 +167,7 @@
                                     }
                                 }
                                 Meta::NameValue(name_value) => {
-<<<<<<< HEAD
-                                    match name_value.ident.to_string().as_ref() {
-=======
                                     match &name_value.ident.to_string()[..] {
->>>>>>> c9277ddc
                                         "header" => {
                                             match name_value.lit {
                                                 Lit::Str(lit_str) => header = Some(lit_str.value()),
